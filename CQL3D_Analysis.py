##################################
#   Classes for working with both setup and post-proccesing of CQL3D
#   Author: Jacob van de Lindt
#   Date: 2/13/2025
#################################

import numpy as np
import matplotlib.pyplot as plt
import matplotlib.colors as colors
import matplotlib.cbook as cbook
from matplotlib import cm
from matplotlib import ticker, cm
from scipy.interpolate import interp1d, RectBivariateSpline, PchipInterpolator
from scipy.optimize import curve_fit
import os, sys
import netCDF4
import f90nml as f90
from matplotlib.collections import LineCollection
from matplotlib.font_manager import FontProperties
from matplotlib.ticker import FormatStrFormatter, FuncFormatter
from progress.bar import Bar
# import John's toolkit area
import plasma
from plasma import equilibrium_process

# import Grant's eqdsk processor for getting B info
from process_eqdsk2 import getGfileDict


class CQL3D_Post_Process:
    """
    Class to post-process the various output files from a CQL3D run
    """

    def __init__(
        self,
        gen_species_names,
        cql3d_nc_file,
        cql3d_krf_file=None,
        eqdsk_file=None,
        cql_input_file=None,
    ):
        self.cql3d_nc_file = cql3d_nc_file
        self.cql3d_krf_file = cql3d_krf_file
        self.eqdsk_file = eqdsk_file
        self.cql_input_file = cql_input_file
        self.gen_species_names = gen_species_names

        # load up eqdsk using john's methods
        if eqdsk_file is not None:
            self.process_eqdsk()

        # read .nc file and create usfull data
        self.cql_nc = netCDF4.Dataset(self.cql3d_nc_file, "r")

        if self.cql3d_krf_file != None:
            self.cqlrf_nc = netCDF4.Dataset(self.cql3d_krf_file, "r")

        if self.cql_input_file != None:
            with open(self.cql_input_file, "r", encoding="latin1") as file:
                self.cql_nml = f90.read(file)
                # TODO
            # make this more robust, i get what i need for now but f90 has trouble with preallocated arrays in the namelist

        # parse
        self.parse_cql_nc()

        # build the powers map for use in powers functions
        self.power_type_map = {}  # from powers in ncdump -c cql3d.nc
        self.power_type_map["collisions with Maxw electrons"] = 0
        self.power_type_map["collisions with Maxw ions"] = 1
        self.power_type_map["Ohmic E.v"] = 2
        self.power_type_map["collisions with general spec"] = 3
        self.power_type_map["RF power"] = 4
        self.power_type_map["Ion particle source"] = 5  # (NB power for example)
        self.power_type_map["losses by lossmode"] = 6
        self.power_type_map["losses by torloss"] = 7
        self.power_type_map["Runaway losses"] = 8
        self.power_type_map["Synchrotron radiation losses"] = 9

        # build interpolator dictunary
        self.f_s_rho_interpolator = {}

    def process_eqdsk(self):
        # unpack the equilibrium magnetics
        self.eqdsk, fig = plasma.equilibrium_process.readGEQDSK(
            self.eqdsk_file, doplot=False
        )
        self.eqdsk_with_B_info = getGfileDict(self.eqdsk_file)

        rgrid = self.eqdsk_with_B_info["rgrid"]
        zgrid = self.eqdsk_with_B_info["zgrid"]
        self.R_wall = self.eqdsk["rlim"]
        self.Z_wall = self.eqdsk["zlim"]

        self.R_lcfs = self.eqdsk["rbbbs"]
        self.Z_lcfs = self.eqdsk["zbbbs"]
        B_zGrid = self.eqdsk_with_B_info["bzrz"]
        B_TGrid = self.eqdsk_with_B_info["btrz"]
        B_rGrid = self.eqdsk_with_B_info["brrz"]

        # get the total feild strength
        Bstrength = np.sqrt(
            np.square(B_zGrid) + np.square(B_TGrid) + np.square(B_rGrid)
        )

        # create a function that can grab the B-feild magnitude at any r, z coordiante pair.
        self.getBStrength = RectBivariateSpline(rgrid, zgrid, Bstrength.T)

        # create the normalized flux function #TODO confirm that the user is using this flux coord for mapping
        psizr = self.eqdsk_with_B_info["psirz"]
        psi_mag_axis = self.eqdsk_with_B_info["ssimag"]
        psi_boundary = self.eqdsk_with_B_info["ssibry"]
        self.psirzNorm = (psizr - psi_mag_axis) / (psi_boundary - psi_mag_axis)
        self.getpsirzNorm = RectBivariateSpline(rgrid, zgrid, self.psirzNorm.T)

<<<<<<< HEAD
    def plot_equilibrium(self, figsize, levels=10, fontsize=14, return_plot=False):
=======
    def plot_equilibrium(self, figsize, levels=10, return_plot=False):
>>>>>>> 3d67f12f
        fig, ax = plt.subplots(figsize=figsize)
        # psizr = self.eqdsk["psizr"]
        # psi_mag_axis = self.eqdsk["simag"]
        # psi_boundary = self.eqdsk["sibry"]

        # ## THIS NEEDS TO BE TOROIDAL RHO
        # # normalize the psirz so that the norm is 1 on boundary and zero on axis
        # psirzNorm = (psizr - psi_mag_axis)/(psi_boundary-psi_mag_axis)
        # ax.axis("equal")
        # # img = ax.contour(self.eqdsk["r"], self.eqdsk["z"], psirzNorm.T, levels=levels, colors='black')
        ax.axis("equal")
        img = ax.contour(
            self.eqdsk_with_B_info["rgrid"],
            self.eqdsk_with_B_info["zgrid"],
            self.psirzNorm,
            levels=levels,
            colors="black",
        )
<<<<<<< HEAD
        ax.plot(self.eqdsk["rlim"], self.eqdsk["zlim"], color="red", linewidth=3)
        ax.plot(self.eqdsk["rbbbs"], self.eqdsk["zbbbs"], color="black", linewidth=3)
        font = FontProperties(size=fontsize)
        formatter = FuncFormatter(lambda x, _: f'{x:.1f}')
        ax.xaxis.set_major_formatter(formatter)
        ax.yaxis.set_major_formatter(formatter)  # If you want y-axis too
        # Use tick_params to set font size for tick labels
        ax.tick_params(axis='x', labelsize=fontsize)
        ax.tick_params(axis='y', labelsize=fontsize)

        ax.set_xlabel('R [m]', font=font)
        ax.set_ylabel('Z [m]', font=font)
=======
        ax.plot(self.eqdsk["rlim"], self.eqdsk["zlim"], color="black", linewidth=3)
        ax.plot(self.eqdsk["rbbbs"], self.eqdsk["zbbbs"], color="black", linewidth=3)
>>>>>>> 3d67f12f
        if return_plot:
            return fig, ax

        plt.show()

    def print_keys(self):
        print("The cql3d.nc file has keys")
        print(self.cql_nc.variables.keys())
        if self.cql3d_krf_file != None:
            print("\n The cql3d_krf.nc file has keys")
            print(self.cqlrf.keys())

    def parse_cql_nc(self):
        # radial coordiante
        self.rya = np.ma.getdata(self.cql_nc.variables["rya"][:])

        # pitch angles mesh at which f is defined in radians.
        # Note that np.ma.getdata pulls data through mask which
        # rejects bad data (NAN, etc)
        self.pitchAngleMesh = np.ma.getdata(self.cql_nc.variables["y"][:])

        # normalized speed mesh of f v/vnorm
        self.normalizedVel = self.cql_nc.variables["x"][:]

        # energy mesh in keV
        self.enerkev = self.cql_nc.variables["enerkev"][:]

        # flux surface average energy per particle in keV
        self.energy = self.cql_nc.variables["energy"][:]

        try:
            self.ebkev = self.cql_nml["frsetup"]["ebkev"][0]
            # TODO for now just take the first beam energy
        except:
            pass

        # distribution function in units "vnorm**3/(cm**3*(cm/sec)**3)"
        self.f = self.cql_nc.variables["f"][:]  # get the ditrobution

        # vnorm in cm/s as it is in cql
        self.vnorm_cm_per_second = self.cql_nc.variables["vnorm"][:].data
        # convern vnorm to m/s (its cm/s in cql)
        self.vnorm_m_per_second = self.cql_nc.variables["vnorm"][:].data / 100

        # species masses
        self.species_mass = self.cql_nc.variables["fmass"][:] / 1000  # convert to kg

        # species charges
        self.species_charges = self.cql_nc["bnumb"][:].data * 1.6022e-19

        # volume elements for each radial bin in cm^3
        self.dvols = self.cql_nc.variables["dvol"][:]

        # |B| at the outboard midplane versus rya [T], and build an interpolator:
        self.Bmidplane_tesla = (
            self.cql_nc.variables["bmidplne"][:] / 1e4
        )  # converted to tesla from Gauss
        self.build_B_midplane_mag_interpolator()

    def get_rho_index(self, rho):
        """helper function to return the nearnest rho grid index for a particular rho

        Parameters
        ----------
        rho : float
            the desired rya for which to grab the nearest index

        Returns
        -------
        int
            index of the nearest rho point
        """
        return np.where(np.abs(self.rya - rho) == min(np.abs(self.rya - rho)))[0][0]

    def get_species_distribution_function_at_rho(self, gen_species_index, rho_index):
        """grabs the distribution function for a specific general species

        Parameters
        ----------
        gen_species_index : int
            index of the desired general species

        Returns
        -------
        tuple of np arrays
            first index is distribution function of species gen_species_index at rho_index
            second index is mesh of parrallel velocities for each point in distribution function
            third index is mesh of perp velocities for each point in distribution function
        """
        f_s_rho = self.f[gen_species_index, rho_index, :, :]

        # grab and create velocity-pitch angle mesh
        V, THETA = np.meshgrid(
            self.normalizedVel, self.pitchAngleMesh[rho_index, :], indexing="ij"
        )
        VPAR = V * np.cos(THETA)
        VPERP = V * np.sin(THETA)

        return (f_s_rho, VPAR, VPERP)

        # double f(gen_species_dim, rdim, xdimf, ydimf) ;
        #         f:long_name = "Distribution function" ;
        #         f:units = "vnorm**3/(cm**3*(cm/sec)**3)" ;
        #         f:comment = "Additional dimension added for multi-species" ;

    def build_species_distribution_function_interpolator_matrix(
        self, gen_species_index
    ):
        # interpolator_mesh = [[0]*self.normalizedVel.shape[0]]*(self.pitchAngleMesh[0, :].shape[0]) # list with shape len(x), len(y)
        interpolator_mesh = [
            [0] * self.pitchAngleMesh[0, :].shape[0]
            for _ in range(self.normalizedVel.shape[0])
        ]
        # loop through and load up with interpoltors
<<<<<<< HEAD
        bar = Bar('Building Interpolators', max=self.normalizedVel.shape[0])
        for ix in range(self.normalizedVel.shape[0]):
            #print(f"{ix / self.normalizedVel.shape[0]*100:.2f} Percent Complete")
            bar.next()
            for iy in range(self.pitchAngleMesh[0, :].shape[0]):
                f_s_all_rho = self.f[gen_species_index, :, ix, iy]
                interpolator_mesh[ix][iy] = PchipInterpolator(self.rya, f_s_all_rho)
        bar.finish()
=======
        for ix in range(self.normalizedVel.shape[0]):
            print(f"{ix / self.normalizedVel.shape[0]*100:.2f} Percent Complete")
            for iy in range(self.pitchAngleMesh[0, :].shape[0]):
                f_s_all_rho = self.f[gen_species_index, :, ix, iy]
                interpolator_mesh[ix][iy] = PchipInterpolator(self.rya, f_s_all_rho)

>>>>>>> 3d67f12f
        self.f_s_rho_interpolator[f"Species {gen_species_index}"] = interpolator_mesh

    def get_species_distribution_function_at_arbitrary_rho(
        self, gen_species_index, rho
    ):
        if not (f"Species {gen_species_index}" in self.f_s_rho_interpolator):
            self.build_species_distribution_function_interpolator_matrix(
                gen_species_index
            )

        interpolator_mesh = self.f_s_rho_interpolator[f"Species {gen_species_index}"]

        f_s_rho = np.zeros_like(self.f[0, 0, :, :])

        for ix in range(self.normalizedVel.shape[0]):
            for iy in range(self.pitchAngleMesh[0, :].shape[0]):
                f_s_rho[ix, iy] = interpolator_mesh[ix][iy](
                    rho
                )  # interpolate to the rho we are at

        # grab and create velocity-pitch angle mesh. for now, just use the closest rho pitch angle mesh.
        rho_index_nearest = self.get_rho_index(rho)
        V, THETA = np.meshgrid(
            self.normalizedVel, self.pitchAngleMesh[rho_index_nearest, :], indexing="ij"
        )
        VPAR = V * np.cos(THETA)
        VPERP = V * np.sin(THETA)

        return (f_s_rho, VPAR, VPERP)

    def plot_species_distribution_function_at_rho(
        self,
        gen_species_index,
        rho_index,
        v_norm_over_v_max=0.015,
        log_scale_axis_multiple=1,
        figsize=(18, 6),
        cmap="viridis",
        num_energy_levels=6,
        energy_levels_linear=None,
        energy_levels_log=None,
        energy_color="red",
        return_plot=False,
        use_interpolated_rho=False,
        rho_to_interpolate_to=None,
    ):
        """Makes a plot of the linear and log scale distribution function for species gen_species_index
        versus vperp and vparallel, normalized to vnorm.

        Parameters
        ----------
        gen_species_index : int
            index of species s to plot
        rho_index : int
            index of the radial coordinate in rya array to plot
        v_norm_over_v_max : float, optional
            x and y v/vnorm scale maximum to plot, by default 0.015
        log_scale_axis_multiple : int, optional
            multiplier for log axis scales so more of the distribution function is visable, by default 1
        figsize : tuple, optional
            figure size, by default (18, 6)
        cmap : str, optional
            color map, by default "viridis"
        num_energy_levels : int, optional
            number of energy levels to plot, by default 6
        energy_levels_linear : list of floats, optional
            if set, these keV energy values will be set on the linear plot, by default None
        energy_levels_log : list of floats, optional
            if set, these keV energy values will be set on the log plot, by default None
        energy_color : str, optional
            color of energy contours, by default 'red'
        return_plot : bool, optional
            if true, returns fig and axs objects for user manipulation, by default False

        Returns
        -------
        matplotlib fig and ax objects
            The fig and ax objects for user manual manipulation
        """
        if use_interpolated_rho == False:
            f_s_rho, VPAR, VPERP = self.get_species_distribution_function_at_rho(
                gen_species_index, rho_index
            )
        else:
            f_s_rho, VPAR, VPERP = (
                self.get_species_distribution_function_at_arbitrary_rho(
                    gen_species_index, rho=rho_to_interpolate_to
                )
            )

        # calculate energy in keV of the ions
        mass_ion = self.species_mass[gen_species_index]
        E_ion = (
            0.5
            * mass_ion
            * (VPAR**2 + VPERP**2)
            * self.vnorm_m_per_second**2
            / 1.6022e-19
            / 1000
        )
        E_max_plot = (
            0.5
            * mass_ion
            * (self.vnorm_m_per_second * v_norm_over_v_max) ** 2
            / 1.6022e-19
            / 1000
        )
        levels_linear_E = np.linspace(0, E_max_plot, num_energy_levels).tolist()
        levels_log_E = np.linspace(
            0, E_max_plot * log_scale_axis_multiple**2, num_energy_levels
        ).tolist()

        fig, axs = plt.subplots(1, 2, figsize=figsize)

        # linear scale subplot
        if use_interpolated_rho == False:
            axs[0].set_title(
                f"Distribution function"
                + r" at $\rho$"
                + f" = {self.rya[rho_index]:.4f} for Species {self.get_species_name(gen_species_index)}"
            )
        else:
            axs[0].set_title(
                f"Distribution function (interpolated)"
                + r" at $\rho$"
                + f" = {rho_to_interpolate_to:.4f} for Species {self.get_species_name(gen_species_index)}"
            )

        axs[0].set_aspect("equal")
        axs[0].set_xlabel("$v_\parallel / v_{norm}$")
        axs[0].set_ylabel("$v_\perp / v_{norm}$")
        axs[0].set_xlim([-v_norm_over_v_max, v_norm_over_v_max])
        axs[0].set_ylim([0, v_norm_over_v_max])
        c1 = axs[0].contourf(VPAR, VPERP, f_s_rho, levels=400, cmap=cmap)
        if energy_levels_linear == None:
            contour_lines1 = axs[0].contour(
                VPAR, VPERP, E_ion, levels=levels_linear_E, colors=energy_color
            )
        else:
            contour_lines1 = axs[0].contour(
                VPAR, VPERP, E_ion, levels=energy_levels_linear, colors=energy_color
            )

        axs[0].clabel(
            contour_lines1, inline=True, fontsize=8, fmt=lambda x: f"{x:.1f} [keV]"
<<<<<<< HEAD
=======
        )
        fig.colorbar(
            c1, ax=axs[0], label=r"$f_s$ [$\frac{v_{norm}^3}{(cm^3*(cm/sec)^3)}$]"
        )

        # log10 scale subplot
        if use_interpolated_rho == False:
            axs[1].set_title(
                f"LOG10 Distribution function"
                + r" at $\rho$"
                + f" = {self.rya[rho_index]:.4f} for Species {self.get_species_name(gen_species_index)}"
            )
        else:
            axs[1].set_title(
                f"LOG10 Distribution function (interpolated)"
                + r" at $\rho$"
                + f" = {rho_to_interpolate_to:.4f} for Species {self.get_species_name(gen_species_index)}"
            )

        axs[1].set_aspect("equal")
        axs[1].set_xlabel("$v_\parallel / v_{norm}$")
        axs[1].set_ylabel("$v_\perp / v_{norm}$")
        axs[1].set_xlim(
            [
                -v_norm_over_v_max * log_scale_axis_multiple,
                v_norm_over_v_max * log_scale_axis_multiple,
            ]
        )
        axs[1].set_ylim([0, v_norm_over_v_max * log_scale_axis_multiple])
        if energy_levels_log == None:
            contour_lines2 = axs[1].contour(
                VPAR, VPERP, E_ion, levels=levels_log_E, colors=energy_color
            )
        else:
            contour_lines2 = axs[1].contour(
                VPAR, VPERP, E_ion, levels=energy_levels_log, colors=energy_color
            )

        axs[1].clabel(
            contour_lines2, inline=True, fontsize=8, fmt=lambda x: f"{x:.1f} [keV]"
        )
        c2 = axs[1].contourf(VPAR, VPERP, np.log10(f_s_rho + 1), levels=400, cmap=cmap)
        fig.colorbar(
            c2,
            ax=axs[1],
            label=r"LOG10($f_s$+1) [$\frac{v_{norm}^3}{(cm^3*(cm/sec)^3)}$]",
>>>>>>> 3d67f12f
        )
        fig.colorbar(
            c1, ax=axs[0], label=r"$f_s$ [$\frac{v_{norm}^3}{(cm^3*(cm/sec)^3)}$]"
        )

        # log10 scale subplot
        if use_interpolated_rho == False:
            axs[1].set_title(
                f"LOG10 Distribution function"
                + r" at $\rho$"
                + f" = {self.rya[rho_index]:.4f} for Species {self.get_species_name(gen_species_index)}"
            )
        else:
            axs[1].set_title(
                f"LOG10 Distribution function (interpolated)"
                + r" at $\rho$"
                + f" = {rho_to_interpolate_to:.4f} for Species {self.get_species_name(gen_species_index)}"
            )

<<<<<<< HEAD
        axs[1].set_aspect("equal")
        axs[1].set_xlabel("$v_\parallel / v_{norm}$")
        axs[1].set_ylabel("$v_\perp / v_{norm}$")
        axs[1].set_xlim(
            [
                -v_norm_over_v_max * log_scale_axis_multiple,
                v_norm_over_v_max * log_scale_axis_multiple,
            ]
        )
        axs[1].set_ylim([0, v_norm_over_v_max * log_scale_axis_multiple])
        if energy_levels_log == None:
            contour_lines2 = axs[1].contour(
                VPAR, VPERP, E_ion, levels=levels_log_E, colors=energy_color
            )
        else:
            contour_lines2 = axs[1].contour(
                VPAR, VPERP, E_ion, levels=energy_levels_log, colors=energy_color
            )

        axs[1].clabel(
            contour_lines2, inline=True, fontsize=8, fmt=lambda x: f"{x:.1f} [keV]"
        )
        c2 = axs[1].contourf(VPAR, VPERP, np.log10(f_s_rho + 1), levels=400, cmap=cmap)
        fig.colorbar(
            c2,
            ax=axs[1],
            label=r"LOG10($f_s$+1) [$\frac{v_{norm}^3}{(cm^3*(cm/sec)^3)}$]",
        )

=======
>>>>>>> 3d67f12f
        if return_plot == True:
            return fig, axs
        plt.show()

    def plot_species_distribution_function_at_RZ(
        self,
        gen_species_index,
        R,
        Z,
        v_norm_over_v_max=0.015,
        log_scale_axis_multiple=1,
        figsize=(18, 6),
        cmap="viridis",
        num_energy_levels=6,
        num_f_levels=400,
        energy_levels_linear=None,
        energy_levels_log=None,
        energy_color="red",
        return_plot=False,
        plot_f_s_0=False,
        plot_mask=False
    ):
        """Makes a plot of the linear and log scale distribution function for species gen_species_index
        versus vperp and vparallel, normalized to vnorm.

        Parameters
        ----------
        gen_species_index : int
            index of species s to plot
        R: float
            R value in [m] to plot
        Z : float
            Z value in [m] to plot
        v_norm_over_v_max : float, optional
            x and y v/vnorm scale maximum to plot, by default 0.015
        log_scale_axis_multiple : int, optional
            multiplier for log axis scales so more of the distribution function is visable, by default 1
        figsize : tuple, optional
            figure size, by default (18, 6)
        cmap : str, optional
            color map, by default "viridis"
        num_energy_levels : int, optional
            number of energy levels to plot, by default 6
        energy_levels_linear : list of floats, optional
            if set, these keV energy values will be set on the linear plot, by default None
        energy_levels_log : list of floats, optional
            if set, these keV energy values will be set on the log plot, by default None
        energy_color : str, optional
            color of energy contours, by default 'red'
        return_plot : bool, optional
            if true, returns fig and axs objects for user manipulation, by default False

        Returns
        -------
        matplotlib fig and ax objects
            The fig and ax objects for user manual manipulation
        """

        f_s_rho, VPAR, VPERP, rho, f_s_0, mask = self.map_distribution_function_to_RZ(gen_species_index=gen_species_index, r=R, z=Z)
        if plot_f_s_0 == True:
            f_s_rho = f_s_0
        if plot_f_s_0 and plot_mask:
            f_s_rho = np.ma.array(f_s_rho, mask=mask)
        # calculate energy in keV of the ions
        mass_ion = self.species_mass[gen_species_index]
        E_ion = (
            0.5
            * mass_ion
            * (VPAR**2 + VPERP**2)
            * self.vnorm_m_per_second**2
            / 1.6022e-19
            / 1000
        )
        E_max_plot = (
            0.5
            * mass_ion
            * (self.vnorm_m_per_second * v_norm_over_v_max) ** 2
            / 1.6022e-19
            / 1000
        )
        levels_linear_E = np.linspace(0, E_max_plot, num_energy_levels).tolist()
        levels_log_E = np.linspace(
            0, E_max_plot * log_scale_axis_multiple**2, num_energy_levels
        ).tolist()

        fig, axs = plt.subplots(1, 2, figsize=figsize)

        # linear scale subplot

        axs[0].set_title(
            f"Distribution function\n (mapped to R={R:.3f},Z={Z:.3f} [m])"
            + r" from $\rho$"
            + f" = {rho.item():.4f} \nfor Species {self.get_species_name(gen_species_index)}"
        )

        axs[0].set_aspect("equal")
        axs[0].set_xlabel("$v_\parallel / v_{norm}$")
        axs[0].set_ylabel("$v_\perp / v_{norm}$")
        axs[0].set_xlim([-v_norm_over_v_max, v_norm_over_v_max])
        axs[0].set_ylim([0, v_norm_over_v_max])
        c1 = axs[0].contourf(VPAR, VPERP, f_s_rho, levels=num_f_levels, cmap=cmap)
        if energy_levels_linear == None:
            contour_lines1 = axs[0].contour(
                VPAR, VPERP, E_ion, levels=levels_linear_E, colors=energy_color
            )
        else:
            contour_lines1 = axs[0].contour(
                VPAR, VPERP, E_ion, levels=energy_levels_linear, colors=energy_color
            )

        axs[0].clabel(
            contour_lines1, inline=True, fontsize=8, fmt=lambda x: f"{x:.1f} [keV]"
        )
        fig.colorbar(
            c1, ax=axs[0], label=r"$f_s$ [$\frac{v_{norm}^3}{(cm^3*(cm/sec)^3)}$]"
        )

        # log10 scale subplot
        axs[1].set_title(
            f"LOG10 Distribution function\n (mapped to R={R:.3f},Z={Z:.3f} [m])"
            + r" from $\rho$"
            + f" = {rho.item():.4f} \nfor Species {self.get_species_name(gen_species_index)}"
        )

        axs[1].set_aspect("equal")
        axs[1].set_xlabel("$v_\parallel / v_{norm}$")
        axs[1].set_ylabel("$v_\perp / v_{norm}$")
        axs[1].set_xlim(
            [
                -v_norm_over_v_max * log_scale_axis_multiple,
                v_norm_over_v_max * log_scale_axis_multiple,
            ]
        )
        axs[1].set_ylim([0, v_norm_over_v_max * log_scale_axis_multiple])
        if energy_levels_log == None:
            contour_lines2 = axs[1].contour(
                VPAR, VPERP, E_ion, levels=levels_log_E, colors=energy_color
            )
        else:
            contour_lines2 = axs[1].contour(
                VPAR, VPERP, E_ion, levels=energy_levels_log, colors=energy_color
            )

        axs[1].clabel(
            contour_lines2, inline=True, fontsize=8, fmt=lambda x: f"{x:.1f} [keV]"
        )
        c2 = axs[1].contourf(VPAR, VPERP, np.log10(f_s_rho + 1), levels=num_f_levels, cmap=cmap)
        fig.colorbar(
            c2,
            ax=axs[1],
            label=r"LOG10($f_s$+1) [$\frac{v_{norm}^3}{(cm^3*(cm/sec)^3)}$]",
        )

        if return_plot == True:
            return fig, axs
        plt.show()

    def integrate_distribution_over_pitch_angle(self, gen_species_index, rho_index):
        f_s_rho = self.get_species_distribution_function_at_rho(
            gen_species_index=gen_species_index, rho_index=rho_index
        )[0]

        # at this rho index, grab the grid of 2pi sin(theta) dtheta where theta = y is the pitch angle. 2pi comes from integrating over gyroangle already
        two_pi_siny_dy = np.ma.getdata(self.cql_nc.variables["cynt2"])[rho_index]

        # this converts f from "vnorm**3/(cm**3*(cm/sec)**3)"  and integrates over pitch and makes si units
        # for f_integrated_over_pitch in units of 1 / (m^3 m/s)
        f_integrated_over_pitch = (
            100**4
            * np.trapz(f_s_rho * two_pi_siny_dy, axis=1)
            * self.normalizedVel**2
            / self.vnorm_cm_per_second
        )  # SI units

        # should now be able to plot f_integrated_over_pitch vs self.enerkev to compare to a maxwellian distribution

        return f_integrated_over_pitch, self.enerkev

    def integrate_distribution_function_over_velocity_space(
        self, gen_species_index, rho_index
    ):
        f_integrated_over_pitch = self.integrate_distribution_over_pitch_angle(
            gen_species_index, rho_index
        )[0]
        mass = self.cql_nc["fmass"][gen_species_index] / 1000  # mass in grams
        velocity_grid = np.sqrt(2 * self.enerkev * 1e3 * 1.6022e-19 / mass)  # m/s
        density_per_m3 = np.trapz(f_integrated_over_pitch, velocity_grid)
        return density_per_m3

    def get_density_profile(self, gen_species_index):
        density = np.zeros_like(self.rya)
        for i in range(self.rya.shape[0]):
            density[i] = self.integrate_distribution_function_over_velocity_space(
                gen_species_index, i
            )
        return density, self.rya

    def plot_density_profile(
        self, gen_species_index, figsize=(10, 5), color="red", return_plot=False
    ):
        fig, ax = plt.subplots(figsize=figsize)
        density, rya = self.get_density_profile(gen_species_index)
        ax.plot(rya, density, color=color)
        ax.grid()
        ax.set_xlabel(r"$\rho$", fontsize=15)
        ax.set_ylabel(
            f"Density of species {self.get_species_name(gen_species_index)} "
            + r"[$m^{-3}$]",
            fontsize=15,
        )
        ax.tick_params(axis="x", labelsize=12)  # For x-axis tick labels
        ax.tick_params(axis="y", labelsize=12)  # For y-axis tick labels
        if return_plot:
            return fig, ax
        plt.show()

    def make_maxwellian_on_enerkev_grid(self, n, T, mass):
        v_array = np.sqrt(2 * self.enerkev * 1e3 * 1.6022e-19 / mass)  # m/s

        T = T * 1e3 * 1.6022e-19  # J
        f_maxwell = (
            n
            * (mass / (2 * np.pi * T)) ** (3 / 2)
            * np.exp(-mass * v_array**2 / (2 * T))
        )

        # integrate over all angles
        maxwell_energy_distribution_function = 4 * np.pi * v_array**2 * f_maxwell
        return maxwell_energy_distribution_function, self.enerkev

    def get_species_name(self, gen_species_index):
        return self.gen_species_names[gen_species_index]

    def plot_pitch_integrated_distribution_function(
        self,
        gen_species_index,
        rho_index,
        Emax_keV,
        ylim=None,
        figsize=(10, 10),
        log10=False,
        color="blue",
        return_plot=False,
    ):
        idx_max_kev = np.where(
            np.abs(self.enerkev - Emax_keV) == min(np.abs(self.enerkev - Emax_keV))
        )[0][
            0
        ]  # grab max index to plot to
        f_integrated_over_pitch = self.integrate_distribution_over_pitch_angle(
            gen_species_index, rho_index
        )[0]

        fig, ax = plt.subplots(figsize=figsize)
        ax.grid()
        if ylim is not None:
            ax.set_ylim(ylim)
        if log10:
            ax.plot(
                self.enerkev[:idx_max_kev],
                np.log10(f_integrated_over_pitch[:idx_max_kev] + 1),
                color=color,
            )
            ax.set_ylabel(r"log10(f(E)+1) $[1/m^3 m/s]$", fontsize=15)
        else:
            ax.plot(
                self.enerkev[:idx_max_kev],
                f_integrated_over_pitch[:idx_max_kev],
                color=color,
            )
            ax.set_ylabel(r"f(E) $[1/m^3 m/s]$", fontsize=15)

        ax.set_xlabel("Energy [keV]", fontsize=15)
        ax.tick_params(axis="x", labelsize=12)  # For x-axis tick labels
        ax.tick_params(axis="y", labelsize=12)  # For y-axis tick labels

        ax.set_title(
            f"Pitch-Integrated Distribution Function for Species {self.get_species_name(gen_species_index)}\n"
            + r" at $\rho$"
            + f" = {self.rya[rho_index]:.3f}",
            fontsize=15,
        )
        if return_plot:
            return fig, ax

        if return_plot is not False:
            return fig, ax
        plt.show()

    def plot_pitch_integrated_distribution_function_versus_maxwellian(
        self,
        nmax,
        Tmax,
        gen_species_index,
        rho_index,
        Emax_keV,
        ylim=None,
        figsize=(10, 10),
        log10=False,
        color="blue",
        maxwell_color="red",
    ):
        idx_max_kev = np.where(
            np.abs(self.enerkev - Emax_keV) == min(np.abs(self.enerkev - Emax_keV))
        )[0][0]
        # grab max index to plot to
        f_integrated_over_pitch = self.integrate_distribution_over_pitch_angle(
            gen_species_index, rho_index
        )[0]
        f_maxwellian_angle_integrated = self.make_maxwellian_on_enerkev_grid(
            nmax,
            Tmax,
            self.cql_nc["fmass"][gen_species_index] / 1000,  # convert grams to kg
        )[0]

        fig, ax = plt.subplots(figsize=figsize)
        ax.grid()
        if ylim is not None:
            ax.set_ylim(ylim)
        if log10:
            ax.plot(
                self.enerkev[:idx_max_kev],
                np.log10(f_integrated_over_pitch[:idx_max_kev] + 1),
                color=color,
                label="CQL3D",
            )
            ax.plot(
                self.enerkev[:idx_max_kev],
                np.log10(f_maxwellian_angle_integrated[:idx_max_kev] + 1),
                color=maxwell_color,
                label="Maxwellian",
                linestyle="--",
            )
            ax.set_ylabel(r"log10(f(E)+1) $[1/m^3 m/s]$", fontsize=15)
        else:
            ax.plot(
                self.enerkev[:idx_max_kev],
                f_integrated_over_pitch[:idx_max_kev],
                color=color,
                label="CQL3D",
            )
            ax.plot(
                self.enerkev[:idx_max_kev],
                f_maxwellian_angle_integrated[:idx_max_kev],
                color=maxwell_color,
                label="Maxwellian",
                linestyle="--",
            )
            ax.set_ylabel(r"f(E) $[1/m^3 m/s]$", fontsize=15)

        ax.set_xlabel("Energy [keV]", fontsize=15)
        ax.tick_params(axis="x", labelsize=12)  # For x-axis tick labels
        ax.tick_params(axis="y", labelsize=12)  # For y-axis tick labels
        ax.legend()

        ax.set_title(
            f"Pitch-Integrated Distribution Function for Species {self.get_species_name(gen_species_index)} \n"
            + r" at $\rho$"
            + f" = {self.rya[rho_index]:.3f}",
            fontsize=15,
        )

    def get_power_vs_rho(self, gen_species_index, power_type, time=-1):

        # see self.power_type_map for available power types 
        # units are W/cm^3 or equivilantly MW/m^3. 
        power = self.cql_nc.variables['powers'][time, gen_species_index, self.power_type_map[power_type], :]
        dvols_m3 = self.dvols*(1/100)**3 # convert volume elements to m^3
        total_power_MW = np.trapz(power*dvols_m3) # total power delvered to gen species in MW
        return power, total_power_MW, self.rya 
    
    def plot_powers_vs_rho(self, gen_species_index, power_types, time=-1, figsize=(10,5), colors=None, return_plot=False):

        fig, ax = plt.subplots(figsize=figsize)
        ax.grid()
        for power_type, color in zip(power_types, colors):
            power, total_power_MW = self.get_power_vs_rho(
                gen_species_index, power_type, time
            )[:-1]
            ax.plot(
                self.rya,
                power,
                color=color,
                label=f"Power Type: {power_type} \n"
<<<<<<< HEAD
                + f"Total: {total_power_MW:.3f} MW",
=======
                + f"Total: {total_power_MW:.2f} MW",
>>>>>>> 3d67f12f
            )

        ax.set_xlabel(r"$\rho$", fontsize=15)
        ax.set_ylabel(r"Power Density [$MW/m^3$]", fontsize=15)
        ax.tick_params(axis="x", labelsize=12)  # For x-axis tick labels
        ax.tick_params(axis="y", labelsize=12)  # For y-axis tick labels
        ax.legend()

        ax.set_title(
            f"Net Powers to Species {self.get_species_name(gen_species_index)}"
        )

        if return_plot == True:
            return fig, ax

    def plot_cyclotron_harmonics(
        self,
        frequency,
        harmonics,
        species_mass,
        species_charge,
        r_resolution,
        z_resolution,
        levels,
<<<<<<< HEAD
        fontsize=14,
        figsize=(10, 10),
        harmonic_color="blue",
        plot_rays=False,
        maxDelPwrPlot=0.85,
=======
        figsize=(10, 10),
        harmonic_color="blue",
>>>>>>> 3d67f12f
        return_plot=False,
    ):
        """frequency: launched wave fequency [Hz]
        harmonics: list of harmonics to plot (example: [1, 2, 3] will plot the 1st, second, and third cyclotron harmonics for species)
        r_resolution: number of radial points to search over per z coord to plot the harmonic
        z_resolution: number of z coords.

        """

        # plot the equilibrium
        fig, ax = self.plot_equilibrium(
<<<<<<< HEAD
            figsize=figsize, levels=levels, fontsize=fontsize, return_plot=True
=======
            figsize=figsize, levels=levels, return_plot=True
>>>>>>> 3d67f12f
        )

        # set up harmonics
        w_wave = frequency * 2 * np.pi
        r_points = np.linspace(
            self.eqdsk_with_B_info["rgrid"][0],
            self.eqdsk_with_B_info["rgrid"][-1],
            r_resolution,
        )
        z_points = np.linspace(
            self.eqdsk_with_B_info["zgrid"][0],
            self.eqdsk_with_B_info["zgrid"][-1],
            z_resolution,
        )
        Bfield = self.getBStrength(r_points, z_points)

        omega_j = species_charge * Bfield / species_mass
        print(np.max(omega_j))
        normalized_w_wave = w_wave / omega_j
        R, Z = np.meshgrid(r_points, z_points)
        print(np.max(normalized_w_wave))
        CS = ax.contour(
            R,
            Z,
            normalized_w_wave.T,
            levels=harmonics,
            colors=(harmonic_color,),
            linestyles=("--",),
        )
        labels = ax.clabel(CS, fmt="%2.1d", colors=harmonic_color, fontsize=20)

        for label in labels:
            label.set_rotation(0)

<<<<<<< HEAD
        if plot_rays: 
            self.plot_rays(ax,maxDelPwrPlot)

=======
        if return_plot:
            return fig, ax
        plt.show()

    def build_B_midplane_mag_interpolator(self):

        self.B_midplane_mag_interpolator = PchipInterpolator(
            self.rya, self.Bmidplane_tesla
        )

    def map_distribution_function_to_RZ(self, gen_species_index, r, z):
        B_local = self.getBStrength(r, z)
        psiNorm_local = self.getpsirzNorm(r, z)
        rho = np.sqrt(
            psiNorm_local
        )  # TODO again, confirm that this is true i.e. cql3d used this psi.

        # grab the distribution function at the outboard midplane, and the corrisponding vperp and vparallel.
        f_s_0, VPAR, VPERP = self.get_species_distribution_function_at_arbitrary_rho(
            gen_species_index=gen_species_index, rho=rho
        )

        # initialize the local distribution function
        f_s = np.zeros_like(f_s_0)

        # grab the outboard midplane magnetic field magnitude on the flux surface
        B0 = self.B_midplane_mag_interpolator(rho)
        mass_ion = self.species_mass[gen_species_index]

        # temporary mask to see which original location didnt make it
        mask = 0.5*mass_ion*VPERP**2 * (B_local/B0) > 0.5*mass_ion*(VPAR**2 + VPERP**2) 
        print("rho: ", rho.item())
        print("B_local", B_local.item())
        print("B0: ", B0.item())
        B_ratio = B0 / B_local # this is always < 1. 
        print('B_ratio:', B_ratio.item())
        # particles conserve kinetic energy and magnetic moment. Loop through the VPERP, VPERA mesh and build out f_s.
        # loop through and load up with interpoltors
        zero_counter = 0
        max_iy_new = 0
        for ix in range(self.normalizedVel.shape[0]):
            #print(f"{ix / self.normalizedVel.shape[0]*100:.2f} Percent Complete")
            for iy in range(self.pitchAngleMesh[0, :].shape[0]): # TODO assume pitch angle mesh is contant sized 
                theta = self.pitchAngleMesh[0, iy]
                vovervnorm = self.normalizedVel[ix]
                vpar = VPAR[ix,iy] # get the local vparallel to check its sign
                #print('theta:', theta)
                #print('argument:', np.sqrt(B_ratio * np.sin(theta)**2))
                theta0 = np.arcsin(np.sqrt(B_ratio * np.sin(theta)**2))[0]
                
                # theta0 is in range (0, pi/2). Need to check sign of v|| to extend to (0, pi)
                if vpar < 0:
                    theta0 = np.pi - theta0

                iy_new = np.where(np.abs(self.pitchAngleMesh[0, :] - theta0) == np.min(np.abs(self.pitchAngleMesh[0, :] - theta0)))[0][0] # for now no interpolation. Just grab nearest grid point
                # check if mu conservation means the phase space element should be empty
                #print(f'theta:{theta}|theta0:{theta0}')
                # if mu*B_local > 0.5 * mass_ion * u0**2:
                #     f_s[ix, iy] = 0
                #     zero_counter += 1
                # else:
                f_s[ix, iy] = f_s_0[ix, iy_new] 
                if iy_new > max_iy_new:
                    max_iy_new = iy_new
        print('zeros_counter: ', zero_counter)
        print(f'max iy_new: {max_iy_new}, pitcheAngle(max_iy_new): {self.pitchAngleMesh[0,max_iy_new]*180/np.pi} deg')
        return (f_s, VPAR, VPERP, rho, f_s_0, mask)
                
>>>>>>> 3d67f12f
        if return_plot:
            return fig, ax
        plt.show()

    #returns the index of the array whose element is closest to value
    def findNearestIndex(self, value, array):
        idx = (np.abs(array - value)).argmin()

        return idx

    #adds the ray traces to ax
    def plot_rays(self, ax, maxDelPwrPlot=0.85):
        xlim = self.eqdsk_with_B_info["xlim"] #R points of the wall
        ylim = self.eqdsk_with_B_info["ylim"] #Z points of the wall

        new_array = np.zeros((xlim.shape[0], 3))
        new_array[:, 0] = xlim
        new_array[:, 1] = ylim
        
        wr  = self.cqlrf_nc.variables["wr"][:] #major radius of the ray at each point along the trace
        wz  = self.cqlrf_nc.variables["wz"][:] #height of the ray at each point along the trace
        delpwr= self.cqlrf_nc.variables["delpwr"][:] #power in the ray at each point
        wr *= .01; wz*=.01 #convert to m from cm

        norm = plt.Normalize(0, 1)

        #plot the ray using a LineCollection which allows the colormap to be applied to each ray
        for ray in range(len(wr)):
            delpwr[ray,:] = delpwr[ray,:]/delpwr[ray,0] #normalize the ray power to that ray's starting power
            mostPowerDep = self.findNearestIndex(1 - maxDelPwrPlot, delpwr[ray]) #find the index of the last ray point we want to plot

            
            points = np.array([wr[ray][:mostPowerDep], wz[ray][:mostPowerDep]]).T.reshape(-1, 1, 2)
            segments = np.concatenate([points[:-1], points[1:]], axis=1)

            # Create a continuous norm to map from data points to colors
            lc = LineCollection(segments, norm = norm,cmap=plt.cm.jet)
            # Set the values used for colormapping
            lc.set_array(delpwr[ray][:mostPowerDep])
            lc.set_linewidth(1)
            ax.add_collection(lc)



        #ax.set_title(f"Plotting Rays until {(maxDelPwrPlot) * 100} %\n ray power deposition")
        #ax.set_aspect('equal')
        #ax.set_ylim(-1.4, 1.4)
        #drawFluxSurfaces(ax, levels)
        #plotCyclotronHarmonics(ax, frequency, harmonics, species, r_resolution, z_resolution)
        #ax.legend()


    def build_B_midplane_mag_interpolator(self):

        self.B_midplane_mag_interpolator = PchipInterpolator(
            self.rya, self.Bmidplane_tesla
        )

    def map_distribution_function_to_RZ(self, gen_species_index, r, z):
        B_local = self.getBStrength(r, z)
        psiNorm_local = self.getpsirzNorm(r, z)
        rho = np.sqrt(
            psiNorm_local
        )  # TODO again, confirm that this is true i.e. cql3d used this psi.
        # grab the distribution function at the outboard midplane, and the corrisponding vperp and vparallel.
        f_s_0, VPAR, VPERP = self.get_species_distribution_function_at_arbitrary_rho(
            gen_species_index=gen_species_index, rho=rho
        )
        # initialize the local distribution function
        f_s = np.zeros_like(f_s_0)

        # grab the outboard midplane magnetic field magnitude on the flux surface
        B0 = self.B_midplane_mag_interpolator(rho)
        mass_ion = self.species_mass[gen_species_index]

        # temporary mask to see which original location didnt make it
        mask = 0.5*mass_ion*VPERP**2 * (B_local/B0) > 0.5*mass_ion*(VPAR**2 + VPERP**2) 
        print("rho: ", rho.item())
        print("B_local", B_local.item())
        print("B0: ", B0.item())
        B_ratio = B0 / B_local # this is always < 1. 
        print('B_ratio:', B_ratio.item())
        # particles conserve kinetic energy and magnetic moment. Loop through the VPERP, VPERA mesh and build out f_s.
        # loop through and load up with interpoltors
        zero_counter = 0
        max_iy_new = 0
        bar = Bar('Mapping distribution function from rho = %.4f to (r,z) = (%.4f, %.4f)' % (rho, r, z), max=self.normalizedVel.shape[0])
        for ix in range(self.normalizedVel.shape[0]):
            bar.next()
            #print(f"{ix / self.normalizedVel.shape[0]*100:.2f} Percent Complete")
            for iy in range(self.pitchAngleMesh[0, :].shape[0]): # TODO assume pitch angle mesh is contant sized 
                theta = self.pitchAngleMesh[0, iy]
                vovervnorm = self.normalizedVel[ix]
                vpar = VPAR[ix,iy] # get the local vparallel to check its sign
                #print('theta:', theta)
                #print('argument:', np.sqrt(B_ratio * np.sin(theta)**2))
                theta0 = np.arcsin(np.sqrt(B_ratio * np.sin(theta)**2))[0]
                
                # theta0 is in range (0, pi/2). Need to check sign of v|| to extend to (0, pi)
                if vpar < 0:
                    theta0 = np.pi - theta0

                iy_new = np.where(np.abs(self.pitchAngleMesh[0, :] - theta0) == np.min(np.abs(self.pitchAngleMesh[0, :] - theta0)))[0][0] # for now no interpolation. Just grab nearest grid point
                # check if mu conservation means the phase space element should be empty
                #print(f'theta:{theta}|theta0:{theta0}')
                # if mu*B_local > 0.5 * mass_ion * u0**2:
                #     f_s[ix, iy] = 0
                #     zero_counter += 1
                # else:
                f_s[ix, iy] = f_s_0[ix, iy_new] 
                if iy_new > max_iy_new:
                    max_iy_new = iy_new
        bar.finish()
        print('zeros_counter: ', zero_counter)
        print(f'max iy_new: {max_iy_new}, pitcheAngle(max_iy_new): {self.pitchAngleMesh[0,max_iy_new]*180/np.pi} deg')
        return (f_s, VPAR, VPERP, rho, f_s_0, mask)
                
    def build_4d_distribution(self, gen_species_index, points):
        """
        Builds a 4D phase space distribution function for a species at a set of specified (R, Z) points.

        Parameters
        ----------
        gen_species_index : int
            Index of the general species.
        points : list of tuples
            List of (R, Z) points where the distribution function is to be evaluated.

        Returns
        -------
        f_s_4d : np.ndarray
            4D phase matrix for the distribution function.
        points : list of tuples
            List of (R, Z) points where the distribution function is evaluated.
        VPAR : np.ndarray
            Parallel velocity mesh grid un normalized back into m/s
        VPERP : np.ndarray
            Perpendicular velocity mesh grid
        """
        print(f"Building 4D phase matrix for {self.gen_species_names[gen_species_index]} for {len(points)} points...")
        # Pre-allocate the array with the correct shape
        num_points = len(points)
        f_s_4d = np.zeros((num_points, self.normalizedVel.shape[0], self.pitchAngleMesh[0, :].shape[0]))

        # Iterate over the list of (R, Z) points
        #bar = Bar('Building 4D phase matrix', max=num_points)
        for i, (R, Z) in enumerate(points):
            print(f"\nProcessing point {i+1}/{num_points}: (R={R}, Z={Z})")
            f_s, VPAR, VPERP, _, _, _ = self.map_distribution_function_to_RZ(
                gen_species_index=gen_species_index, r=R, z=Z
            )
            f_s_4d[i, :, :] = f_s 
        VPAR *= self.vnorm_m_per_second # convert to m/s
        VPERP *= self.vnorm_m_per_second # convert to m/s

        return f_s_4d, points, VPAR, VPERP #VPAR and VPERP are the same for all points, right?????
    
    def get_fusion_rate_vs_rho(self, rxn_idx):
        '''
        return the fusion rate as a function of radius for given reaction
        index:
            - 0: T(d,n)He4
            - 1: He3(d,p)He4
            - 2: D(d,p)T
            - 3: D(d,n)He3
            - 4: 'hydrogenic impact ionization rate'
            - 5: 'charge exchange'
        '''
        fusion_rates = self.cql_nc.variables['fuspwrv'][:]
        return fusion_rates[rxn_idx, :], self.rya
    
    def add_gen_species_dim_to_1_gen_species_case(self, outfile_path='genspecies_dim_added.nc'):
        cql_nc_new = netCDF4.Dataset(outfile_path, 'w')


        # Copy dimensions from the original file
        for name, dimension in self.cql_nc.dimensions.items():
            cql_nc_new.createDimension(name, len(dimension) if not dimension.isunlimited() else None)

        for name, variable in self.cql_nc.variables.items():
            # extend the dimensions of the variables that aorsa expects to have a species dim
            if name == 'f' and self.cql_nc.dimensions['gen_species_dim'].size == 1:
                # update the dims
                list_dims = list(variable.dimensions)
                list_dims.insert(0, 'gen_species_dim')
                tuple_dims = tuple(list_dims)

                new_var = cql_nc_new.createVariable(name, variable.dtype, tuple_dims)

                # add the variable 
                new_var.setncatts(self.cql_nc.variables[name].__dict__)
                new_var[:] = np.expand_dims(self.cql_nc.variables[name][:], 0)


            elif name == 'wpar' and self.cql_nc.dimensions['gen_species_dim'].size == 1:
                # update the dims
                list_dims = list(variable.dimensions)
                list_dims.insert(1, 'gen_species_dim')
                tuple_dims = tuple(list_dims)

                new_var = cql_nc_new.createVariable(name, variable.dtype, tuple_dims)

                # add the variable 
                new_var.setncatts(self.cql_nc.variables[name].__dict__)
                new_var[:] = np.expand_dims(self.cql_nc.variables[name][:], 1)

            elif name == 'wperp' and self.cql_nc.dimensions['gen_species_dim'].size == 1:
                # update the dims
                list_dims = list(variable.dimensions)
                list_dims.insert(1, 'gen_species_dim')
                tuple_dims = tuple(list_dims)

                new_var = cql_nc_new.createVariable(name, variable.dtype, tuple_dims)

                # add the variable 
                new_var.setncatts(self.cql_nc.variables[name].__dict__)
                new_var[:] = np.expand_dims(self.cql_nc.variables[name][:], 1)

            else:
                new_var = cql_nc_new.createVariable(name, variable.dtype, variable.dimensions)
                new_var.setncatts(self.cql_nc.variables[name].__dict__)
                new_var[:] = self.cql_nc.variables[name][:]


        cql_nc_new.close()


# next, add tools for pitch-integrating and comparing to maxwellian
# add tools for plotting powers vs rya

# add tool for plotting eqdsk, rays, and harmonics from a genray run<|MERGE_RESOLUTION|>--- conflicted
+++ resolved
@@ -10,7 +10,7 @@
 import matplotlib.cbook as cbook
 from matplotlib import cm
 from matplotlib import ticker, cm
-from scipy.interpolate import interp1d, RectBivariateSpline, PchipInterpolator
+from scipy.interpolate import interp1d, RectBivariateSpline, PchipInterpolator, RectBivariateSpline, PchipInterpolator
 from scipy.optimize import curve_fit
 import os, sys
 import netCDF4
@@ -26,6 +26,9 @@
 # import Grant's eqdsk processor for getting B info
 from process_eqdsk2 import getGfileDict
 
+# import Grant's eqdsk processor for getting B info
+from process_eqdsk2 import getGfileDict
+
 
 class CQL3D_Post_Process:
     """
@@ -35,10 +38,15 @@
     def __init__(
         self,
         gen_species_names,
+       
+        gen_species_names,
         cql3d_nc_file,
+       
         cql3d_krf_file=None,
+       
         eqdsk_file=None,
-        cql_input_file=None,
+       
+        cql_input_file=None,,
     ):
         self.cql3d_nc_file = cql3d_nc_file
         self.cql3d_krf_file = cql3d_krf_file
@@ -114,11 +122,7 @@
         self.psirzNorm = (psizr - psi_mag_axis) / (psi_boundary - psi_mag_axis)
         self.getpsirzNorm = RectBivariateSpline(rgrid, zgrid, self.psirzNorm.T)
 
-<<<<<<< HEAD
-    def plot_equilibrium(self, figsize, levels=10, fontsize=14, return_plot=False):
-=======
     def plot_equilibrium(self, figsize, levels=10, return_plot=False):
->>>>>>> 3d67f12f
         fig, ax = plt.subplots(figsize=figsize)
         # psizr = self.eqdsk["psizr"]
         # psi_mag_axis = self.eqdsk["simag"]
@@ -137,7 +141,66 @@
             levels=levels,
             colors="black",
         )
-<<<<<<< HEAD
+        ax.plot(self.eqdsk["rlim"], self.eqdsk["zlim"], color="black", linewidth=3)
+        ax.plot(self.eqdsk["rbbbs"], self.eqdsk["zbbbs"], color="black", linewidth=3)
+        if return_plot:
+            return fig, ax
+
+        # build interpolator dictunary
+        self.f_s_rho_interpolator = {}
+
+    def process_eqdsk(self):
+        # unpack the equilibrium magnetics
+        self.eqdsk, fig = plasma.equilibrium_process.readGEQDSK(
+            self.eqdsk_file, doplot=False
+        )
+        self.eqdsk_with_B_info = getGfileDict(self.eqdsk_file)
+
+        rgrid = self.eqdsk_with_B_info["rgrid"]
+        zgrid = self.eqdsk_with_B_info["zgrid"]
+        self.R_wall = self.eqdsk["rlim"]
+        self.Z_wall = self.eqdsk["zlim"]
+
+        self.R_lcfs = self.eqdsk["rbbbs"]
+        self.Z_lcfs = self.eqdsk["zbbbs"]
+        B_zGrid = self.eqdsk_with_B_info["bzrz"]
+        B_TGrid = self.eqdsk_with_B_info["btrz"]
+        B_rGrid = self.eqdsk_with_B_info["brrz"]
+
+        # get the total feild strength
+        Bstrength = np.sqrt(
+            np.square(B_zGrid) + np.square(B_TGrid) + np.square(B_rGrid)
+        )
+
+        # create a function that can grab the B-feild magnitude at any r, z coordiante pair.
+        self.getBStrength = RectBivariateSpline(rgrid, zgrid, Bstrength.T)
+
+        # create the normalized flux function #TODO confirm that the user is using this flux coord for mapping
+        psizr = self.eqdsk_with_B_info["psirz"]
+        psi_mag_axis = self.eqdsk_with_B_info["ssimag"]
+        psi_boundary = self.eqdsk_with_B_info["ssibry"]
+        self.psirzNorm = (psizr - psi_mag_axis) / (psi_boundary - psi_mag_axis)
+        self.getpsirzNorm = RectBivariateSpline(rgrid, zgrid, self.psirzNorm.T)
+
+    def plot_equilibrium(self, figsize, levels=10, fontsize=14, return_plot=False):
+        fig, ax = plt.subplots(figsize=figsize)
+        # psizr = self.eqdsk["psizr"]
+        # psi_mag_axis = self.eqdsk["simag"]
+        # psi_boundary = self.eqdsk["sibry"]
+
+        # ## THIS NEEDS TO BE TOROIDAL RHO
+        # # normalize the psirz so that the norm is 1 on boundary and zero on axis
+        # psirzNorm = (psizr - psi_mag_axis)/(psi_boundary-psi_mag_axis)
+        # ax.axis("equal")
+        # # img = ax.contour(self.eqdsk["r"], self.eqdsk["z"], psirzNorm.T, levels=levels, colors='black')
+        ax.axis("equal")
+        img = ax.contour(
+            self.eqdsk_with_B_info["rgrid"],
+            self.eqdsk_with_B_info["zgrid"],
+            self.psirzNorm,
+            levels=levels,
+            colors="black",
+        )
         ax.plot(self.eqdsk["rlim"], self.eqdsk["zlim"], color="red", linewidth=3)
         ax.plot(self.eqdsk["rbbbs"], self.eqdsk["zbbbs"], color="black", linewidth=3)
         font = FontProperties(size=fontsize)
@@ -150,10 +213,6 @@
 
         ax.set_xlabel('R [m]', font=font)
         ax.set_ylabel('Z [m]', font=font)
-=======
-        ax.plot(self.eqdsk["rlim"], self.eqdsk["zlim"], color="black", linewidth=3)
-        ax.plot(self.eqdsk["rbbbs"], self.eqdsk["zbbbs"], color="black", linewidth=3)
->>>>>>> 3d67f12f
         if return_plot:
             return fig, ax
 
@@ -268,7 +327,6 @@
             for _ in range(self.normalizedVel.shape[0])
         ]
         # loop through and load up with interpoltors
-<<<<<<< HEAD
         bar = Bar('Building Interpolators', max=self.normalizedVel.shape[0])
         for ix in range(self.normalizedVel.shape[0]):
             #print(f"{ix / self.normalizedVel.shape[0]*100:.2f} Percent Complete")
@@ -277,14 +335,6 @@
                 f_s_all_rho = self.f[gen_species_index, :, ix, iy]
                 interpolator_mesh[ix][iy] = PchipInterpolator(self.rya, f_s_all_rho)
         bar.finish()
-=======
-        for ix in range(self.normalizedVel.shape[0]):
-            print(f"{ix / self.normalizedVel.shape[0]*100:.2f} Percent Complete")
-            for iy in range(self.pitchAngleMesh[0, :].shape[0]):
-                f_s_all_rho = self.f[gen_species_index, :, ix, iy]
-                interpolator_mesh[ix][iy] = PchipInterpolator(self.rya, f_s_all_rho)
-
->>>>>>> 3d67f12f
         self.f_s_rho_interpolator[f"Species {gen_species_index}"] = interpolator_mesh
 
     def get_species_distribution_function_at_arbitrary_rho(
@@ -430,8 +480,6 @@
 
         axs[0].clabel(
             contour_lines1, inline=True, fontsize=8, fmt=lambda x: f"{x:.1f} [keV]"
-<<<<<<< HEAD
-=======
         )
         fig.colorbar(
             c1, ax=axs[0], label=r"$f_s$ [$\frac{v_{norm}^3}{(cm^3*(cm/sec)^3)}$]"
@@ -478,58 +526,8 @@
             c2,
             ax=axs[1],
             label=r"LOG10($f_s$+1) [$\frac{v_{norm}^3}{(cm^3*(cm/sec)^3)}$]",
->>>>>>> 3d67f12f
-        )
-        fig.colorbar(
-            c1, ax=axs[0], label=r"$f_s$ [$\frac{v_{norm}^3}{(cm^3*(cm/sec)^3)}$]"
-        )
-
-        # log10 scale subplot
-        if use_interpolated_rho == False:
-            axs[1].set_title(
-                f"LOG10 Distribution function"
-                + r" at $\rho$"
-                + f" = {self.rya[rho_index]:.4f} for Species {self.get_species_name(gen_species_index)}"
-            )
-        else:
-            axs[1].set_title(
-                f"LOG10 Distribution function (interpolated)"
-                + r" at $\rho$"
-                + f" = {rho_to_interpolate_to:.4f} for Species {self.get_species_name(gen_species_index)}"
-            )
-
-<<<<<<< HEAD
-        axs[1].set_aspect("equal")
-        axs[1].set_xlabel("$v_\parallel / v_{norm}$")
-        axs[1].set_ylabel("$v_\perp / v_{norm}$")
-        axs[1].set_xlim(
-            [
-                -v_norm_over_v_max * log_scale_axis_multiple,
-                v_norm_over_v_max * log_scale_axis_multiple,
-            ]
-        )
-        axs[1].set_ylim([0, v_norm_over_v_max * log_scale_axis_multiple])
-        if energy_levels_log == None:
-            contour_lines2 = axs[1].contour(
-                VPAR, VPERP, E_ion, levels=levels_log_E, colors=energy_color
-            )
-        else:
-            contour_lines2 = axs[1].contour(
-                VPAR, VPERP, E_ion, levels=energy_levels_log, colors=energy_color
-            )
-
-        axs[1].clabel(
-            contour_lines2, inline=True, fontsize=8, fmt=lambda x: f"{x:.1f} [keV]"
-        )
-        c2 = axs[1].contourf(VPAR, VPERP, np.log10(f_s_rho + 1), levels=400, cmap=cmap)
-        fig.colorbar(
-            c2,
-            ax=axs[1],
-            label=r"LOG10($f_s$+1) [$\frac{v_{norm}^3}{(cm^3*(cm/sec)^3)}$]",
-        )
-
-=======
->>>>>>> 3d67f12f
+        )
+
         if return_plot == True:
             return fig, axs
         plt.show()
@@ -914,11 +912,7 @@
                 power,
                 color=color,
                 label=f"Power Type: {power_type} \n"
-<<<<<<< HEAD
                 + f"Total: {total_power_MW:.3f} MW",
-=======
-                + f"Total: {total_power_MW:.2f} MW",
->>>>>>> 3d67f12f
             )
 
         ax.set_xlabel(r"$\rho$", fontsize=15)
@@ -943,16 +937,8 @@
         r_resolution,
         z_resolution,
         levels,
-<<<<<<< HEAD
-        fontsize=14,
         figsize=(10, 10),
         harmonic_color="blue",
-        plot_rays=False,
-        maxDelPwrPlot=0.85,
-=======
-        figsize=(10, 10),
-        harmonic_color="blue",
->>>>>>> 3d67f12f
         return_plot=False,
     ):
         """frequency: launched wave fequency [Hz]
@@ -964,11 +950,7 @@
 
         # plot the equilibrium
         fig, ax = self.plot_equilibrium(
-<<<<<<< HEAD
-            figsize=figsize, levels=levels, fontsize=fontsize, return_plot=True
-=======
             figsize=figsize, levels=levels, return_plot=True
->>>>>>> 3d67f12f
         )
 
         # set up harmonics
@@ -1003,11 +985,6 @@
         for label in labels:
             label.set_rotation(0)
 
-<<<<<<< HEAD
-        if plot_rays: 
-            self.plot_rays(ax,maxDelPwrPlot)
-
-=======
         if return_plot:
             return fig, ax
         plt.show()
@@ -1076,7 +1053,6 @@
         print(f'max iy_new: {max_iy_new}, pitcheAngle(max_iy_new): {self.pitchAngleMesh[0,max_iy_new]*180/np.pi} deg')
         return (f_s, VPAR, VPERP, rho, f_s_0, mask)
                 
->>>>>>> 3d67f12f
         if return_plot:
             return fig, ax
         plt.show()
